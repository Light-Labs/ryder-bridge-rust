use std::{
    env,
    io::Error as IoError,
    io::ErrorKind,
    net::SocketAddr,
    sync::{Arc, Mutex},
    time::Duration,
};

use futures_channel::mpsc::unbounded;
use futures_util::{future, pin_mut, stream::TryStreamExt, StreamExt};

use tokio::net::{TcpListener, TcpStream};
use tungstenite::protocol::Message;

use serialport;

type DeviceOwner = Arc<Mutex<Option<SocketAddr>>>;

const RESPONSE_WAIT_USER_CONFIRM: u8 = 10;

async fn handle_connection(
    device_owner: DeviceOwner,
    raw_stream: TcpStream,
    addr: SocketAddr,
    ryder_port: String,
) {
    let previous_owner = *device_owner.lock().unwrap();
    if previous_owner.is_none() {
        *device_owner.lock().unwrap() = Some(addr);
    }

    println!("Incoming TCP connection from: {}", addr);

    let ws_stream = tokio_tungstenite::accept_async(raw_stream)
        .await
        .expect("Error during the websocket handshake occurred");
    println!("WebSocket connection established: {}", addr);
    let (tx, rx) = unbounded();
    let (outgoing, incoming) = ws_stream.split();

    // open the serial port
<<<<<<< HEAD
    let mut port = match serialport::new(ryder_port, 115_200)
        .timeout(Duration::from_millis(100))
=======
    let mut port = serialport::new(ryder_port, 0) //115_200
        .timeout(Duration::from_millis(10))
>>>>>>> b4667330
        .open()
    {
        Ok(p) => p,
        Err(error) => {
            tx.unbounded_send(Message::Text(error.clone().description))
                .expect("failed to forward error");
            panic!("{}", error);
        }
    };

    let broadcast_incoming = incoming.try_for_each(|msg| {
        let previous_owner = *device_owner.lock().unwrap();
        println!("previous owner {:?}, addr {:?}", previous_owner, addr);
        if true || previous_owner.is_none() || previous_owner.unwrap() == addr {
            // take ownership
            if previous_owner.is_none() {
                *device_owner.lock().unwrap() = Some(addr);
            }
            let data = msg.into_data();
            println!(
                "Forwarding a message from {} to ryder device: {:?}",
                addr, data
            );
            if data.len() > 0 {
                port.write(&data).expect("Write failed!");
            }
            let mut response: Vec<u8> = vec![0; 1000];
            let mut wait_for_response: Option<bool> = None;
            loop {
                let bytes_to_read_result = port.bytes_to_read();
                println!("bytes to read: {:?}", bytes_to_read_result);
                match port.read(response.as_mut_slice()) {
                    Ok(t) => {
                        let mut send_to_client = true;
                        if wait_for_response.is_none() {
                            if response[0] == RESPONSE_WAIT_USER_CONFIRM {
                                println!("waiting for user (size: {})", t);
                                wait_for_response = Some(true);
                                send_to_client = false;
                            } else {
                                wait_for_response = Some(false);
                            }
                        } else {
                            match wait_for_response {
                                None | Some(true) => {
                                    println!("user confirmed (size: {})", t);
                                    wait_for_response = None;
                                    send_to_client = true;
                                }
                                Some(false) => {}
                            }
                        }
                        if send_to_client {
                            println!("read {} bytes {:?}", t, &response[..t]);
                            tx.unbounded_send(Message::binary(&response[..t])).unwrap();
                        }
                    }
                    Err(ref e) if e.kind() == ErrorKind::TimedOut => match wait_for_response {
                        None | Some(false) => {
                            println!("timeout, end of command, {:?}", wait_for_response);
                            break;
                        }
                        Some(true) => {
                            println!("timeout while waiting for user confirmation");
                        }
                    },
                    Err(e) => eprintln!("{:?}", e),
                }
            }
            future::ok(())
        } else {
            //FIXME- "send (to be defined) busy byte instead of ASCII"
            tx.unbounded_send(Message::text("Ryder in use")).unwrap();
            future::ok(())
        }
    });

    let receive_from_others = rx.map(Ok).forward(outgoing);

    pin_mut!(broadcast_incoming, receive_from_others);
    future::select(broadcast_incoming, receive_from_others).await;

    println!("{} disconnected", &addr);
    *device_owner.lock().unwrap() = None;
}

#[tokio::main]
async fn main() -> Result<(), IoError> {
    let mut args = env::args();

    let ryder_port = args.nth(1).expect("Ryder port is required");
    let addr = args.nth(0).expect("Listening address is required");

    let state = DeviceOwner::new(Mutex::new(None));

    println!("Listening on: {}", addr);
    println!("Ryder port: {}", ryder_port);

    // Create the event loop and TCP listener we'll accept connections on.
    let try_socket = TcpListener::bind(&addr).await;
    let listener = try_socket.expect("Failed to bind");

    // Let's spawn the handling of each connection in a separate task.
    while let Ok((stream, addr)) = listener.accept().await {
        tokio::spawn(handle_connection(
            state.clone(),
            stream,
            addr,
            ryder_port.clone(),
        ));
    }
    Ok(())
}<|MERGE_RESOLUTION|>--- conflicted
+++ resolved
@@ -40,13 +40,8 @@
     let (outgoing, incoming) = ws_stream.split();
 
     // open the serial port
-<<<<<<< HEAD
-    let mut port = match serialport::new(ryder_port, 115_200)
+    let mut port = match serialport::new(ryder_port, 0) //115_200
         .timeout(Duration::from_millis(100))
-=======
-    let mut port = serialport::new(ryder_port, 0) //115_200
-        .timeout(Duration::from_millis(10))
->>>>>>> b4667330
         .open()
     {
         Ok(p) => p,
